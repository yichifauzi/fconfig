### Additions
* Added a decimal format to `ValidatedFloat` and `Double`; the values within will now be formatted like `#.##`, instead of showing the entire fractional part.
* Added exception if a `ValidatedNumber` is provided with a min >= max.
* Added `Item`, `Block`, `EntityType`, and `Fluid` as types that can be automatically wrapped with validation without having to specify it yourself.

### Changes
* Using `@Translation` at the config-level will add the option to use the prefix itself as a lang key for the config title.

### Fixes
<<<<<<< HEAD
* `ValidatedIdentifier` can now bind to dynamic registries using the `ofRegistryKey` initializer methods.
* Fix syncing on login not working.
* Fixed updates on client-only configs sometimes blasting the log with the full config contents.
=======
* Fixed tooltip alert for the `RELOAD_RESOURCES` action on config-level alerts
* Fixed `@Translation` not working for config sections
* Inherited config classes fully work again
* Fixed mapped values not instancing themselves properly; which was breaking mapped lists, maps, and other collection views in the GUI.
>>>>>>> 86f7d296
<|MERGE_RESOLUTION|>--- conflicted
+++ resolved
@@ -7,13 +7,7 @@
 * Using `@Translation` at the config-level will add the option to use the prefix itself as a lang key for the config title.
 
 ### Fixes
-<<<<<<< HEAD
-* `ValidatedIdentifier` can now bind to dynamic registries using the `ofRegistryKey` initializer methods.
-* Fix syncing on login not working.
-* Fixed updates on client-only configs sometimes blasting the log with the full config contents.
-=======
 * Fixed tooltip alert for the `RELOAD_RESOURCES` action on config-level alerts
 * Fixed `@Translation` not working for config sections
 * Inherited config classes fully work again
-* Fixed mapped values not instancing themselves properly; which was breaking mapped lists, maps, and other collection views in the GUI.
->>>>>>> 86f7d296
+* Fixed mapped values not instancing themselves properly; which was breaking mapped lists, maps, and other collection views in the GUI.