/*
* Copyright (c) 2024 Fzzyhmstrs
*
* This file is part of Fzzy Config, a mod made for minecraft; as such it falls under the license of Fzzy Config.
*
* Fzzy Config is free software provided under the terms of the Timefall Development License - Modified (TDL-M).
* You should have received a copy of the TDL-M with this software.
* If you did not, see <https://github.com/fzzyhmstrs/Timefall-Development-Licence-Modified>.
* */

package me.fzzyhmstrs.fzzy_config_test.test

import me.fzzyhmstrs.fzzy_config.annotations.ConvertFrom
import me.fzzyhmstrs.fzzy_config.annotations.IgnoreVisibility
import me.fzzyhmstrs.fzzy_config.annotations.RequiresRestart
import me.fzzyhmstrs.fzzy_config.config.Config
import me.fzzyhmstrs.fzzy_config.config.ConfigAction
import me.fzzyhmstrs.fzzy_config.screen.widget.TextureIds
import me.fzzyhmstrs.fzzy_config.util.FcText.lit
import me.fzzyhmstrs.fzzy_config.util.PortingUtils.sendChat
import me.fzzyhmstrs.fzzy_config.validation.misc.ValidatedBoolean
import me.fzzyhmstrs.fzzy_config.validation.number.ValidatedDouble
import me.fzzyhmstrs.fzzy_config.validation.number.ValidatedFloat
import me.fzzyhmstrs.fzzy_config.validation.number.ValidatedInt
import net.minecraft.block.Blocks
import net.minecraft.client.MinecraftClient
import net.minecraft.entity.EntityType
import net.minecraft.fluid.Fluids
import net.minecraft.item.Items
import net.minecraft.text.ClickEvent
import net.minecraft.util.Identifier

@IgnoreVisibility
@ConvertFrom("test_config3.json","fzzy_config_test")
class TestConfigImpl3: Config(Identifier.of("fzzy_config_test","test_config3")) {

    private var configAction = ConfigAction.Builder().title("Open Docs...".lit()).build(ClickEvent(ClickEvent.Action.OPEN_URL, "https://fzzyhmstrs.github.io/fconfig/"))

    private var configAction2 = ConfigAction.Builder().title("Say Hi...".lit()).build { MinecraftClient.getInstance().player?.sendChat("Hiya".lit()) }

    private var configAction3 = ConfigAction.Builder().title("Give Loots...".lit()).build(ClickEvent(ClickEvent.Action.RUN_COMMAND, "/give @s minecraft:diamond"))

    fun getBl1(): Boolean {
        return bl1
    }
    @RequiresRestart
    private var bl1 = true

    fun getBl2(): Boolean {
        return bl2.get()
    }
    private var bl2 = ValidatedBoolean()

    fun getInt1(): Int {
        return int1
    }
    @ValidatedInt.Restrict(0, 20)
    private var int1 = 6

    fun getInt2(): Int {
        return int2.get()
    }
    @RequiresRestart
    private var int2 = ValidatedInt(6, 10, 1)

<<<<<<< HEAD
    private var intList = ValidatedInt(1, 10, 0).toList(1, 3, 5, 7)
=======
    private var floatTest = ValidatedDouble(5.0, 6.6, 5.0)

    private var itemTest = Items.EGG

    private var blockTest = Blocks.AMETHYST_BLOCK

    private var entityTest = EntityType.EGG

    private var fluidTest = Fluids.LAVA
>>>>>>> f10c702b

    /*
    {
      "bl1": false,
      "bl2": false,
      "int1": 12345,
      "int2": 1
    }
    */
}<|MERGE_RESOLUTION|>--- conflicted
+++ resolved
@@ -63,9 +63,6 @@
     @RequiresRestart
     private var int2 = ValidatedInt(6, 10, 1)
 
-<<<<<<< HEAD
-    private var intList = ValidatedInt(1, 10, 0).toList(1, 3, 5, 7)
-=======
     private var floatTest = ValidatedDouble(5.0, 6.6, 5.0)
 
     private var itemTest = Items.EGG
@@ -75,7 +72,6 @@
     private var entityTest = EntityType.EGG
 
     private var fluidTest = Fluids.LAVA
->>>>>>> f10c702b
 
     /*
     {
